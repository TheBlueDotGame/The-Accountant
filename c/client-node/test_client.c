--- conflicted
+++ resolved
@@ -93,17 +93,51 @@
     TEST_ASSERT_NULL(s1.evpkey);
 }
 
-<<<<<<< HEAD
-static void test_signer_sign(void)
-=======
 static void test_encode_decode_public_address()
->>>>>>> 078093d5
 {
     // Prepare
     Signer s = Signer_new();
     TEST_ASSERT_NOT_NULL(s.evpkey);
-<<<<<<< HEAD
 
+    RawCryptoKey raw_key = Signer_get_public_key(&s);
+    TEST_ASSERT_NOT_NULL(raw_key.buffer);
+    TEST_ASSERT_EQUAL_UINT(32, raw_key.len); 
+
+    // Test
+    char *address = encode_address_from_raw(raw_key.buffer, raw_key.len);
+    TEST_ASSERT_NOT_NULL(address);
+    TEST_ASSERT_GREATER_OR_EQUAL_size_t(32, strlen(address));
+
+    RawCryptoKey new_raw_key = (RawCryptoKey){ .buffer = NULL, .len = 0};
+    new_raw_key.len = decode_address_to_raw(address, &new_raw_key.buffer);
+    TEST_ASSERT_NOT_NULL(new_raw_key.buffer);
+    TEST_ASSERT_EQUAL_UINT(32, new_raw_key.len);
+
+    TEST_ASSERT_EQUAL_CHAR_ARRAY(raw_key.buffer, new_raw_key.buffer, raw_key.len);
+
+    free(address);
+
+    // Prepare cleanup
+    RawCryptoKey_free(&raw_key);
+    TEST_ASSERT_NULL(raw_key.buffer);
+    TEST_ASSERT_EQUAL_UINT(0, raw_key.len);
+
+
+    RawCryptoKey_free(&new_raw_key);
+    TEST_ASSERT_NULL(new_raw_key.buffer);
+    TEST_ASSERT_EQUAL_UINT(0, new_raw_key.len);
+
+    Signer_free(&s);
+    TEST_ASSERT_NULL(s.evpkey);
+}
+
+static void test_signer_sign(void)
+{
+    // Prepare
+    Signer s = Signer_new();
+    TEST_ASSERT_NOT_NULL(s.evpkey);
+
+    // Test
     char msg[24] = "this is message to sing\0";
     Signature sig = Signer_sign(&s, (unsigned char*)msg, 24);
     TEST_ASSERT_NOT_NULL(sig.digest_buffer);
@@ -114,37 +148,6 @@
     Signature_free(&sig);
 
     // Prepare clenup
-=======
-    
-    RawCryptoKey raw_key = Signer_get_public_key(&s);
-    TEST_ASSERT_NOT_NULL(raw_key.buffer);
-    TEST_ASSERT_EQUAL_UINT(32, raw_key.len); 
-    
-    // Test
-    char *address = encode_address_from_raw(raw_key.buffer, raw_key.len);
-    TEST_ASSERT_NOT_NULL(address);
-    TEST_ASSERT_GREATER_OR_EQUAL_size_t(32, strlen(address));
- 
-    RawCryptoKey new_raw_key = (RawCryptoKey){ .buffer = NULL, .len = 0};
-    new_raw_key.len = decode_address_to_raw(address, &new_raw_key.buffer);
-    TEST_ASSERT_NOT_NULL(new_raw_key.buffer);
-    TEST_ASSERT_EQUAL_UINT(32, new_raw_key.len);
-
-    TEST_ASSERT_EQUAL_CHAR_ARRAY(raw_key.buffer, new_raw_key.buffer, raw_key.len);
-
-    free(address);
-    
-    // Prepare cleanup
-    RawCryptoKey_free(&raw_key);
-    TEST_ASSERT_NULL(raw_key.buffer);
-    TEST_ASSERT_EQUAL_UINT(0, raw_key.len);
-    
-    
-    RawCryptoKey_free(&new_raw_key);
-    TEST_ASSERT_NULL(new_raw_key.buffer);
-    TEST_ASSERT_EQUAL_UINT(0, new_raw_key.len);
-  
->>>>>>> 078093d5
     Signer_free(&s);
     TEST_ASSERT_NULL(s.evpkey);
 }
@@ -158,11 +161,8 @@
     RUN_TEST(test_signer_public_key);
     RUN_TEST(test_signer_private_key);
     RUN_TEST(test_signer_save_read_pem);
-<<<<<<< HEAD
+    RUN_TEST(test_encode_decode_public_address);
     RUN_TEST(test_signer_sign);
-=======
-    RUN_TEST(test_encode_decode_public_address);
->>>>>>> 078093d5
 
     return UnityEnd();
 }