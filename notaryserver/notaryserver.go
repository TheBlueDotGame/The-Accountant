--- conflicted
+++ resolved
@@ -149,16 +149,9 @@
 	Channel() <-chan string
 }
 
-<<<<<<< HEAD
 type nodeNetworkingPublisher interface {
-	PublishNewBlock(blk *block.Block) error
-	PublishAddressesAwaitingTrxs(addresses []string) error
-=======
-// NodesComunicationPublisher provides facade access to communication between nodes publisher endpoint.
-type NodesComunicationPublisher interface {
 	PublishNewBlock(blk *block.Block, notaryNodeURL string) error
 	PublishAddressesAwaitingTrxs(addresses []string, notaryNodeURL string) error
->>>>>>> c4ae7f31
 }
 
 // Config contains configuration of the server.
@@ -169,33 +162,19 @@
 }
 
 type server struct {
-<<<<<<< HEAD
-	cache        transactionCacher
-	trxProv      trxReadWriteRejectApprover
-	pub          nodeNetworkingPublisher
-	addressProv  addressReadWriteModdifier
-	tokenProv    nodeWriteInvalidateChecker
-	bookkeeping  bookkeeper
-	randDataProv RandomDataProvideValidator
-	tele         providers.HistogramProvider
-	log          logger.Logger
-	rxBlock      reactiveBlock
-	rxTrxIssued  reactiveTrxIssued
-	dataSize     int
-=======
-	trxProv       TrxWriteReadRejectApprover
-	pub           NodesComunicationPublisher
-	addressProv   AddressReaderWriterModifier
-	tokenProv     TokenWriteInvalidateChecker
-	bookkeeping   Bookkeeper
+	cache         transactionCacher
+	trxProv       trxReadWriteRejectApprover
+	pub           nodeNetworkingPublisher
+	addressProv   addressReadWriteModdifier
+	tokenProv     nodeWriteInvalidateChecker
+	bookkeeping   bookkeeper
 	randDataProv  RandomDataProvideValidator
 	tele          providers.HistogramProvider
 	log           logger.Logger
-	rxBlock       ReactiveBlock
-	rxTrxIssued   ReactiveTrxIssued
+	rxBlock       reactiveBlock
+	rxTrxIssued   reactiveTrxIssued
 	nodePublicURL string
 	dataSize      int
->>>>>>> c4ae7f31
 }
 
 // Run initializes routing and runs the server. To stop the server cancel the context.
@@ -221,20 +200,7 @@
 	id := primitive.NewObjectID().Hex()
 
 	s := &server{
-<<<<<<< HEAD
-		dataSize:     c.DataSizeBytes,
-		cache:        cache,
-		pub:          pub,
-		trxProv:      trxProv,
-		addressProv:  addressProv,
-		tokenProv:    tokenProv,
-		bookkeeping:  bookkeeping,
-		randDataProv: pv,
-		tele:         tele,
-		log:          log,
-		rxBlock:      rxBlock,
-		rxTrxIssued:  rxTrxIssued,
-=======
+		cache:         cache,
 		pub:           pub,
 		trxProv:       trxProv,
 		addressProv:   addressProv,
@@ -247,7 +213,6 @@
 		rxTrxIssued:   rxTrxIssued,
 		nodePublicURL: c.NodePublicURL,
 		dataSize:      c.DataSizeBytes,
->>>>>>> c4ae7f31
 	}
 
 	router := fiber.New(fiber.Config{
