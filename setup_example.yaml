is_profiling: false
bookkeeper:
  difficulty: 1
  block_write_timestamp: 300
  block_transactions_size: 1000
notary_server:
  node_public_url: notary-node:8000
  port: 8000
<<<<<<< HEAD
  data_size_bytes: 15000000
local_cache:
  max_len: 5000
=======
  data_size_bytes: 15000
>>>>>>> c4ae7f31
helper_server:
  port: 8000
nats:
  server_address: "nats://nats:4222"
  client_name: "notary-1"
  token: "D9pHfuiEQPXtqPqPdyxozi8kU2FlHqC0FlSRIzpwDI0="
storage_config:
  transaction_database:
    conn_str: "postgres://computantis:computantis@postgres:5432"
    database_name: "computantis"
    is_ssl: false
  blockchain_database:
    conn_str: "postgres://computantis:computantis@postgres:5432"
    database_name: "computantis"
    is_ssl: false
  node_register_database:
    conn_str: "postgres://computantis:computantis@postgres:5432"
    database_name: "computantis"
    is_ssl: false
  address_database:
    conn_str: "postgres://computantis:computantis@postgres:5432"
    database_name: "computantis"
    is_ssl: false
  token_database:
    conn_str: "postgres://computantis:computantis@postgres:5432"
    database_name: "computantis"
    is_ssl: false
  helper_status_database:
    conn_str: "postgres://computantis:computantis@postgres:5432"
    database_name: "computantis"
    is_ssl: false
dataprovider:
  longevity: 300
file_operator:
  wallet_path: "test_wallet"
  wallet_passwd: "dc6b5b1635453e0eb57344ffb6cb293e8300fc4001fad3518e721d548459c09d"
  pem_path: "ed25519"
client:
  port: 8000
  notary_node_url: "http://notary-node:8000"
  helper_node_url: "http://helper-node:8000"
emulator:
  timeout_seconds: 20
  tick_seconds: 1
  random: false
  client_url: "http://client-node:8000"
  port: "8060"
  public_url: "http://subscriber-node:8060" # If running emulators locally, best to set it up as your local network machine IP.
zinc_logger:
  address: http://zincsearch:4080 
  index: notary
  token: Basic YWRtaW46emluY3NlYXJjaA==<|MERGE_RESOLUTION|>--- conflicted
+++ resolved
@@ -6,13 +6,9 @@
 notary_server:
   node_public_url: notary-node:8000
   port: 8000
-<<<<<<< HEAD
-  data_size_bytes: 15000000
+  data_size_bytes: 15000
 local_cache:
   max_len: 5000
-=======
-  data_size_bytes: 15000
->>>>>>> c4ae7f31
 helper_server:
   port: 8000
 nats:
